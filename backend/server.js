const express = require('express');
const cors = require('cors');
const db = require('./database.js');
const { v4: uuidv4 } = require('uuid');

const app = express();
const port = 3001;

app.use(cors());
app.use(express.json());

// --- API Endpoints ---

app.get('/api/chats', (req, res) => {
    console.log("Received GET /api/chats request");
   
    const sql = "SELECT id, title, createdAt, lastModified, model FROM chats ORDER BY lastModified DESC";
    db.all(sql, [], (err, rows) => {
        if (err) {
            console.error("!!! Error fetching chats list from DB:", err.message);
            res.status(500).json({ "error": err.message });
            return;
        }
        console.log(`Successfully fetched ${rows.length} chats from DB`);
        try {
        
            res.json({ chats: rows });
        } catch (mapError) {
            console.error("!!! Error processing chat rows:", mapError.message);
            res.status(500).json({ "error": "Error processing chat data" });
        }
    });
});

// GET /api/chats/:chatId 
app.get('/api/chats/:chatId', (req, res) => {
    const chatId = req.params.chatId;
    console.log(`Received GET /api/chats/${chatId} request`);

    const sqlChat = "SELECT id, title, createdAt, lastModified, model, systemPrompt, ollamaOptions FROM chats WHERE id = ?";
    const sqlMessages = `SELECT id, chatId, role, content, timestamp FROM messages WHERE chatId = ? ORDER BY timestamp ASC`;

    db.get(sqlChat, [chatId], (err, chatRow) => {
        if (err) {
            console.error(`!!! Error fetching chat ${chatId}:`, err.message);
            res.status(500).json({ "error": err.message });
            return;
        }
        if (!chatRow) {
            console.log(`Chat ${chatId} not found`);
            res.status(404).json({ "error": "Chat not found" });
            return;
        }
        console.log(`Successfully fetched chat metadata for ${chatId}`);

        db.all(sqlMessages, [chatId], (err, messageRows) => {
            if (err) {
                console.error(`!!! Error fetching messages for chat ${chatId}:`, err.message);
                res.status(500).json({ "error": err.message });
                return;
            }
            console.log(`Successfully fetched ${messageRows.length} messages for chat ${chatId}`);

            try {
                const chat = {
                    id: chatRow.id,
                    title: chatRow.title,
                    createdAt: chatRow.createdAt,
                    lastModified: chatRow.lastModified,
                    model: chatRow.model,
                    systemPrompt: chatRow.systemPrompt,
                 
                    ollamaOptions: chatRow.ollamaOptions ? JSON.parse(chatRow.ollamaOptions) : null, 
                    messages: messageRows.map(msg => ({
            
                        id: msg.id, 
                        sender: msg.role, 
                        text: msg.content,
                        timestamp: msg.timestamp 
                    }))
                };
                res.json({ chat });
            } catch (parseError) {
                 console.error(`!!! Error parsing ollamaOptions for chat ${chatId}:`, parseError.message);
                 res.status(500).json({ "error": "Error processing chat data (parsing options)" });
            }
        });
    });
});

// POST /api/chats
app.post('/api/chats', (req, res) => {
    console.log("Received POST /api/chats request");
    const {
        title = "New Chat",
        model, 
        systemPrompt = null, 
        ollamaOptions = null 
    } = req.body;


    if (!model || typeof model !== 'string' || model.trim() === '') {
         console.error("!!! Missing or invalid 'model' in request body");
         return res.status(400).json({ "error": "Request body must contain a valid 'model' string" });
    }

    const newChatId = uuidv4();
    const nowISO = new Date().toISOString();

    let optionsString = null;
    if (ollamaOptions && typeof ollamaOptions === 'object') {
        try {
            optionsString = JSON.stringify(ollamaOptions);
        } catch (stringifyError) {
             console.error("!!! Error stringifying ollamaOptions:", stringifyError.message);
             return res.status(400).json({ "error": "Invalid 'ollamaOptions' format" });
        }
    } else if (typeof ollamaOptions === 'string') {
         optionsString = ollamaOptions; 
    }


    const newChatData = {
        id: newChatId,
        title: title.trim(),
        createdAt: nowISO,
        lastModified: nowISO,
        model: model.trim(),
        systemPrompt: systemPrompt ? systemPrompt.trim() : null,
        ollamaOptions: optionsString
    };


    const sql = `INSERT INTO chats (id, title, createdAt, lastModified, model, systemPrompt, ollamaOptions) VALUES (?, ?, ?, ?, ?, ?, ?)`;
    const params = [
        newChatData.id,
        newChatData.title,
        newChatData.createdAt,
        newChatData.lastModified,
        newChatData.model,
        newChatData.systemPrompt,
        newChatData.ollamaOptions
    ];

    db.run(sql, params, function (err) {
        if (err) {
            console.error("!!! Error creating new chat:", err.message);
            res.status(500).json({ "error": "Failed to create chat", "details": err.message });
            return;
        }
        console.log(`Successfully created new chat with ID: ${newChatData.id}, Model: ${newChatData.model}`);

        const createdChatForResponse = {
            ...newChatData,
            ollamaOptions: ollamaOptions, 
            messages: [],
        };
        res.status(201).json({ chat: createdChatForResponse });
    });
});

// POST /api/chats/:chatId/messages
app.post('/api/chats/:chatId/messages', (req, res) => {
    const chatId = req.params.chatId;
 
    const { messages: messagesToAdd } = req.body;
    console.log(`Received POST /api/chats/${chatId}/messages request`);

    if (!Array.isArray(messagesToAdd) || messagesToAdd.length === 0) {
        return res.status(400).json({ "error": "Request body must contain a non-empty 'messages' array" });
    }

    const nowISO = new Date().toISOString();
    const sqlInsertMsg = `INSERT INTO messages (id, chatId, role, content, timestamp) VALUES (?, ?, ?, ?, ?)`;
   
    const sqlUpdateChat = `UPDATE chats SET lastModified = ? WHERE id = ?`;
    const updateChatParams = [nowISO, chatId];

    db.serialize(() => {
        db.run("BEGIN TRANSACTION;");
        let errorOccurred = null;

        messagesToAdd.forEach(msg => {
            if (errorOccurred) return;
        
            if (!msg || typeof msg.content !== 'string' || !['user', 'assistant', 'system', 'tool'].includes(msg.role)) {
                errorOccurred = new Error(`Invalid message format or role: ${JSON.stringify(msg)}`);
                console.error(errorOccurred.message);
                return;
            }
            const messageId = uuidv4();
            const params = [messageId, chatId, msg.role, msg.content, nowISO]; // Використовуємо msg.role
            db.run(sqlInsertMsg, params, function (err) {
                if (err) { errorOccurred = err; console.error("!!! Error inserting message:", err.message); }
                else { console.log(`Inserted message ${messageId} (role: ${msg.role}) for chat ${chatId}`); }
            });
        });

        if (!errorOccurred) {
            db.run(sqlUpdateChat, updateChatParams, function (err) {
                if (err) { errorOccurred = err; console.error("!!! Error updating chat lastModified:", err.message); }
                else if (this.changes === 0) { errorOccurred = new Error(`Chat ${chatId} not found during update.`); console.error(errorOccurred.message); }
                else { console.log(`Updated lastModified for chat ${chatId}`); }
            });
        }

        if (errorOccurred) {
            db.run("ROLLBACK;");
            console.error("Transaction rolled back:", errorOccurred.message);
            const statusCode = errorOccurred.message.includes("not found") ? 404 : (errorOccurred.message.includes("Invalid message") ? 400 : 500);
            res.status(statusCode).json({ "error": "Failed to add messages", "details": errorOccurred.message });
        } else {
            db.run("COMMIT;");
            console.log(`Transaction committed successfully for chat ${chatId}`);
             res.status(201).json({ message: "Messages added successfully"});
        }
    });
});

// DELETE /api/chats/:chatId 
app.delete('/api/chats/:chatId', (req, res) => {
    const chatId = req.params.chatId;
    console.log(`Received DELETE /api/chats/${chatId} request`);
    const sql = 'DELETE FROM chats WHERE id = ?';
    db.run(sql, [chatId], function (err) {
        if (err) {
            console.error(`!!! Error deleting chat ${chatId}:`, err.message);
            res.status(500).json({ "error": "Failed to delete chat", "details": err.message });
            return;
        }
        if (this.changes === 0) {
            console.log(`Chat ${chatId} not found for deletion`);
            res.status(404).json({ "error": "Chat not found" });
            return;
        }
        console.log(`Successfully deleted chat ${chatId} and associated messages (via CASCADE), changes: ${this.changes}`);
        res.status(204).send(); 
    });
});


<<<<<<< HEAD
// PATCH /api/chats/:chatId (to update the chat name)
=======
// PATCH /api/chats/:chatId 
>>>>>>> e62b738b
app.patch('/api/chats/:chatId', (req, res) => {
    const chatId = req.params.chatId;
    const { title, systemPrompt, ollamaOptions } = req.body;

    console.log(`Received PATCH /api/chats/${chatId} request with data:`, req.body);

    const fieldsToUpdate = {};
    const params = [];
    const setClauses = [];

<<<<<<< HEAD
    // Checking whether the correct name was passed
    if (typeof newTitle !== 'string' || newTitle.trim() === '') {
        console.error("!!! Invalid or missing title in request body");
        return res.status(400).json({ "error": "Request body must contain a valid 'title' string" });
=======
    const nowISO = new Date().toISOString();
    setClauses.push("lastModified = ?");
    params.push(nowISO);

    if (title !== undefined) {
        if (typeof title === 'string') {
            fieldsToUpdate.title = title.trim();
            setClauses.push("title = ?");
            params.push(fieldsToUpdate.title);
        } else {
             return res.status(400).json({ "error": "Invalid 'title' format, must be a string" });
        }
>>>>>>> e62b738b
    }

    if (systemPrompt !== undefined) {
         if (typeof systemPrompt === 'string' || systemPrompt === null) {
             fieldsToUpdate.systemPrompt = systemPrompt ? systemPrompt.trim() : null;
             setClauses.push("systemPrompt = ?");
             params.push(fieldsToUpdate.systemPrompt);
         } else {
              return res.status(400).json({ "error": "Invalid 'systemPrompt' format, must be a string or null" });
         }
    }

    if (ollamaOptions !== undefined) {
         if (typeof ollamaOptions === 'object' || ollamaOptions === null) {
            try {
                fieldsToUpdate.ollamaOptions = ollamaOptions ? JSON.stringify(ollamaOptions) : null;
                setClauses.push("ollamaOptions = ?");
                params.push(fieldsToUpdate.ollamaOptions);
            } catch (stringifyError) {
                 console.error("!!! Error stringifying ollamaOptions:", stringifyError.message);
                 return res.status(400).json({ "error": "Invalid 'ollamaOptions' format" });
            }
         } else {
             return res.status(400).json({ "error": "Invalid 'ollamaOptions' format, must be an object or null" });
         }
    }


    if (setClauses.length <= 1) {
        console.warn(`PATCH /api/chats/${chatId}: No valid fields provided for update.`);
    
         return res.status(400).json({ "error": "No valid fields provided for update (e.g., title, systemPrompt, ollamaOptions)" });
    }

    params.push(chatId);

    const sql = `UPDATE chats SET ${setClauses.join(', ')} WHERE id = ?`;

    console.log(`Executing SQL: ${sql} with params:`, params);

    db.run(sql, params, function (err) {
        if (err) {
            console.error(`!!! Error updating chat ${chatId}:`, err.message);
            res.status(500).json({ "error": "Failed to update chat", "details": err.message });
            return;
        }
        if (this.changes === 0) {
            console.log(`Chat ${chatId} not found for update`);
            res.status(404).json({ "error": "Chat not found" });
            return;
        }

        console.log(`Successfully updated chat ${chatId}, changes: ${this.changes}`);
        res.status(200).json({ message: "Chat updated successfully" });
    });
});


app.listen(port, () => {
    console.log(`Backend server running on http://localhost:${port}`);
});

process.on('SIGINT', () => {
    console.log('SIGINT signal received: closing DB connection.');
    db.close((err) => {
        if (err) {
            console.error("!!! Error closing the database connection:", err.message);
            process.exit(1);
        }
        console.log('Closed the database connection successfully.');
        process.exit(0);
    });
});<|MERGE_RESOLUTION|>--- conflicted
+++ resolved
@@ -239,11 +239,7 @@
 });
 
 
-<<<<<<< HEAD
-// PATCH /api/chats/:chatId (to update the chat name)
-=======
 // PATCH /api/chats/:chatId 
->>>>>>> e62b738b
 app.patch('/api/chats/:chatId', (req, res) => {
     const chatId = req.params.chatId;
     const { title, systemPrompt, ollamaOptions } = req.body;
@@ -254,12 +250,6 @@
     const params = [];
     const setClauses = [];
 
-<<<<<<< HEAD
-    // Checking whether the correct name was passed
-    if (typeof newTitle !== 'string' || newTitle.trim() === '') {
-        console.error("!!! Invalid or missing title in request body");
-        return res.status(400).json({ "error": "Request body must contain a valid 'title' string" });
-=======
     const nowISO = new Date().toISOString();
     setClauses.push("lastModified = ?");
     params.push(nowISO);
@@ -272,7 +262,6 @@
         } else {
              return res.status(400).json({ "error": "Invalid 'title' format, must be a string" });
         }
->>>>>>> e62b738b
     }
 
     if (systemPrompt !== undefined) {
